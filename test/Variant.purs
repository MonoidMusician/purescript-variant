--- conflicted
+++ resolved
@@ -5,18 +5,11 @@
 import Data.List as L
 import Data.Maybe (Maybe(..), isJust)
 import Data.Symbol (reflectSymbol)
-<<<<<<< HEAD
-import Data.Variant (SProxy(..), Unvariant(..), Variant, case_, contract, default, expand, inj, overMatch, expandOverMatch, match, on, onMatch, prj, revariant, unvariant)
-import Effect (Effect)
-import Record.Builder (build, modify, Builder)
-import Test.Assert (assert')
-=======
-import Data.Variant (Variant, on, onMatch, case_, default, inj, prj, match, contract, Unvariant(..), unvariant, revariant)
+import Data.Variant (Variant, on, onMatch, case_, default, expand, expandOverMatch, inj, prj, match, overMatch, contract, Unvariant(..), unvariant, revariant)
 import Effect (Effect)
 import Record.Builder (build, modify, Builder)
 import Test.Assert (assert')
 import Type.Proxy (Proxy(..))
->>>>>>> 2a2e02e6
 
 type TestVariants =
   ( foo ∷ Int
@@ -24,19 +17,14 @@
   , baz ∷ Boolean
   )
 
-<<<<<<< HEAD
 type TestVariants' =
   ( foo ∷ String
   , bar ∷ String
   , baz ∷ String
   )
 
-_foo ∷ SProxy "foo"
-_foo = SProxy
-=======
 _foo ∷ Proxy "foo"
 _foo = Proxy
->>>>>>> 2a2e02e6
 
 _bar ∷ Proxy "bar"
 _bar = Proxy
