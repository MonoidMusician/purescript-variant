module Test.Variant where

import Prelude
import Control.Monad.Eff (Eff)
<<<<<<< HEAD
import Data.Maybe (Maybe(..))
import Data.Variant (Variant, on, case_, default, inj, prj, elim, SProxy(..))
=======
import Data.List as L
import Data.Maybe (Maybe(..), isJust)
import Data.Variant (Variant, on, case_, default, inj, prj, SProxy(..), contract)
>>>>>>> ed1b971f
import Test.Assert (assert', ASSERT)

type TestVariants =
  ( foo ∷ Int
  , bar ∷ String
  , baz ∷ Boolean
  )

_foo ∷ SProxy "foo"
_foo = SProxy

_bar ∷ SProxy "bar"
_bar = SProxy

_baz ∷ SProxy "baz"
_baz = SProxy

foo ∷ ∀ r. Variant (foo ∷ Int | r)
foo = inj _foo 42

bar ∷ ∀ r. Variant (bar ∷ String | r)
bar = inj _bar "bar"

baz ∷ ∀ r. Variant (baz ∷ Boolean | r)
baz = inj _baz true

test ∷ Eff (assert ∷ ASSERT) Unit
test = do
  assert' "prj: Foo" $ prj _foo foo == Just 42
  assert' "prj: !Foo" $ prj _foo bar == Nothing ∷ Maybe Int

  let
    case1 ∷ Variant TestVariants → String
    case1 = case_
      # on _foo (\a → "foo: " <> show a)
      # on _bar (\a → "bar: " <> a)
      # on _baz (\a → "baz: " <> show a)

  assert' "case1: foo" $ case1 foo == "foo: 42"
  assert' "case1: bar" $ case1 bar == "bar: bar"
  assert' "case1: baz" $ case1 baz == "baz: true"

  let
    case2 ∷ Variant TestVariants → String
    case2 = default "no match"
      # on _foo (\a → "foo: " <> show a)
      # on _bar (\a → "bar: " <> a)

  assert' "case2: foo" $ case2 foo == "foo: 42"
  assert' "case2: bar" $ case2 bar == "bar: bar"
  assert' "case2: baz" $ case2 baz == "no match"

  let
    elim' :: Variant TestVariants -> String
    elim' v = elim v
      { foo: \a -> "foo: " <> show a
      , bar: \a -> "bar: " <> a
      , baz: \a -> "baz: " <> show a
      }

  assert' "elim': foo" $ elim' foo == "foo: 42"
  assert' "elim': bar" $ elim' bar == "bar: bar"
  assert' "elim': baz" $ elim' baz == "baz: true"

  assert' "eq: foo" $ (foo ∷ Variant TestVariants) == foo
  assert' "eq: bar" $ (bar ∷ Variant TestVariants) == bar
  assert' "eq: baz" $ (baz ∷ Variant TestVariants) == baz
  assert' "notEq: foo" $ (foo ∷ Variant TestVariants) /= inj _foo 53
  assert' "notEq: bar" $ (foo ∷ Variant TestVariants) /= bar

  assert' "compare: foo EQ" $ compare (foo ∷ Variant TestVariants) foo == EQ
  assert' "compare: foo LT" $ compare (foo ∷ Variant TestVariants) (inj _foo 53) == LT
  assert' "compare: foo GT" $ compare (foo ∷ Variant TestVariants) (inj _foo 12) == GT
  assert' "compare: LT" $ compare bar (foo ∷ Variant TestVariants) == LT
  assert' "compare: GT" $ compare (foo ∷ Variant TestVariants) bar == GT

  assert' "contract: pass"
    $ isJust
    $ contract (foo ∷ Variant TestVariants) ∷ Maybe (Variant (foo ∷ Int))

  assert' "contract: fail"
    $ L.null
    $ contract (bar ∷ Variant TestVariants) ∷ L.List (Variant (foo ∷ Int))<|MERGE_RESOLUTION|>--- conflicted
+++ resolved
@@ -2,14 +2,10 @@
 
 import Prelude
 import Control.Monad.Eff (Eff)
-<<<<<<< HEAD
 import Data.Maybe (Maybe(..))
-import Data.Variant (Variant, on, case_, default, inj, prj, elim, SProxy(..))
-=======
 import Data.List as L
 import Data.Maybe (Maybe(..), isJust)
-import Data.Variant (Variant, on, case_, default, inj, prj, SProxy(..), contract)
->>>>>>> ed1b971f
+import Data.Variant (Variant, on, case_, default, inj, prj, SProxy(..), elim, contract)
 import Test.Assert (assert', ASSERT)
 
 type TestVariants =
