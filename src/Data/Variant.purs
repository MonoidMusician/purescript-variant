module Data.Variant
  ( Variant
  , inj
  , prj
  , elim
  , on
  , case_
  , default
<<<<<<< HEAD
  , class VariantRecordElim
  , class VariantMatch
=======
  , class VariantEqs, variantEqs
  , class VariantOrds, variantOrds
>>>>>>> 71468d36
  , module Exports
  ) where

import Prelude
<<<<<<< HEAD
import Data.Maybe (Maybe(..), fromJust)
import Data.Symbol (SProxy, class IsSymbol, reflectSymbol)
import Data.Symbol (SProxy(..)) as Exports
import Data.Tuple (Tuple(..))
import Partial.Unsafe (unsafeCrashWith, unsafePartial)
=======
import Data.List as L
import Data.Maybe (Maybe(..))
import Data.Symbol (SProxy, class IsSymbol, reflectSymbol)
import Data.Symbol (SProxy(..)) as Exports
import Data.Tuple (Tuple(..))
import Data.Variant.Internal (LProxy(..), class VariantTags, variantTags, VariantCase, lookupEq, lookupOrd)
import Partial.Unsafe (unsafeCrashWith)
import Type.Row as R
>>>>>>> 71468d36
import Unsafe.Coerce (unsafeCoerce)
import Type.Row as R
import Type.Row (class RowToList, class ListToRow)
import Data.StrMap as SM

foreign import data Variant ∷ # Type → Type

-- | Inject into the variant at a given label.
-- | ```purescript
-- | intAtFoo :: forall r. Variant (foo :: Int | r)
-- | intAtFoo = inj (SProxy :: SProxy "foo") 42
-- | ```
inj
  ∷ ∀ sym a r1 r2
  . RowCons sym a r1 r2
  ⇒ IsSymbol sym
  ⇒ SProxy sym
  → a
  → Variant r2
inj p a = coerceV (Tuple (reflectSymbol p) a)
  where
  coerceV ∷ Tuple String a → Variant r2
  coerceV = unsafeCoerce

-- | Attempt to read a variant at a given label.
-- | ```purescript
-- | case prj (SProxy :: SProxy "foo") intAtFoo of
-- |   Just i  -> i + 1
-- |   Nothing -> 0
-- | ```
prj
  ∷ ∀ sym a r1 r2
  . RowCons sym a r1 r2
  ⇒ IsSymbol sym
  ⇒ SProxy sym
  → Variant r2
  → Maybe a
prj p = on p Just (const Nothing)

-- | Attempt to read a variant at a given label by providing branches.
-- | The failure branch receives the provided variant, but with the label
-- | removed.
on
  ∷ ∀ sym a b r1 r2
  . RowCons sym a r1 r2
  ⇒ IsSymbol sym
  ⇒ SProxy sym
  → (a → b)
  → (Variant r1 → b)
  → Variant r2
  → b
on p f g r =
  case coerceV r of
    Tuple tag a | tag == reflectSymbol p → f a
    _ → g (coerceR r)
  where
  coerceV ∷ Variant r2 → Tuple String a
  coerceV = unsafeCoerce

  coerceR ∷ Variant r2 → Variant r1
  coerceR = unsafeCoerce

-- | Type class that matches a row for a `record` that will eliminate a row for
-- | a `variant`, producing a `result` of the specified type. Just a wrapper for
-- | `VariantMatch` to convert `RowToList` and vice versa.
class VariantRecordElim
    (variant ∷ # Type)
    (record ∷ # Type)
    result
  | variant result → record
  , record → variant result
instance variantRecordElim
  ∷ ( RowToList variant vlist
    , RowToList record rlist
    , VariantMatch vlist rlist result
    , ListToRow vlist variant
    , ListToRow rlist record )
  ⇒ VariantRecordElim variant record result

-- | Checks that a `RowList` matches the argument to be given to the function
-- | in the other `RowList` with the same label, such that it will produce the
-- | result type.
class VariantMatch
    (vlist ∷ R.RowList)
    (rlist ∷ R.RowList)
    result
  | vlist result → rlist
  , rlist → vlist result
instance variantMatchNil
  ∷ VariantMatch R.Nil R.Nil r
instance variantMatchCons
  ∷ VariantMatch v r res
  ⇒ VariantMatch (R.Cons sym a v) (R.Cons sym (a → res) r) res

-- | Eliminate a `variant` with a `record` containing methods to handle each
-- | case and produce a unified `result`.
-- |
-- | This means that if `variant` contains a row of type `a`, a row with the
-- | same label must have type `a -> b` in `record`, where `b` is the same
-- | `result` type for every row of `record`.
-- |
-- | Methods in `record` cannot have any constraints, due to limitations in
-- | PureScript's type system. This means that class methods must be given a
-- | concrete type, as in `{ foo: show :: Int -> String }`. Other functions
-- | using `forall` will still work if they do not contain constraints, but note
-- | that even `id` must be given a type annotation to be used in this way,
-- | since it normally depends on `Category`: use `id :: forall a. a -> a` not
-- | `id :: forall a c. Category c => c a a`.
elim
  ∷ ∀ variant record result
  . VariantRecordElim variant record result
  ⇒ Variant variant
  → Record record
  → result
elim v r =
  case coerceV v of
    Tuple tag a →
      a # unsafePartial fromJust
        (SM.lookup tag (coerceR r))
  where
  coerceV ∷ ∀ a. Variant variant → Tuple String a
  coerceV = unsafeCoerce

  coerceR ∷ ∀ a. Record record → SM.StrMap a
  coerceR = unsafeCoerce

-- | Combinator for exhaustive pattern matching.
-- | ```purescript
-- | caseFn :: Variant (foo :: Int, bar :: String, baz :: Boolean) -> String
-- | caseFn = case_
-- |  # on (SProxy :: SProxy "foo") (\foo -> "Foo: " <> show foo)
-- |  # on (SProxy :: SProxy "bar") (\bar -> "Bar: " <> bar)
-- |  # on (SProxy :: SProxy "baz") (\baz -> "Baz: " <> show baz)
-- | ```
case_ ∷ ∀ a. Variant () → a
case_ r = unsafeCrashWith case unsafeCoerce r of
  Tuple tag _ → "Data.Variant: pattern match failure [" <> tag <> "]"

-- | Combinator for partial matching with a default value in case of failure.
-- | ```purescript
-- | caseFn :: forall r. Variant (foo :: Int, bar :: String | r) -> String
-- | caseFn = default "No match"
-- |  # on (SProxy :: SProxy "foo") (\foo -> "Foo: " <> show foo)
-- |  # on (SProxy :: SProxy "bar") (\bar -> "Bar: " <> bar)
-- | ```
default ∷ ∀ a r. a → Variant r → a
default a _ = a

class VariantEqs (rl ∷ R.RowList) where
  variantEqs ∷ LProxy rl → L.List (VariantCase → VariantCase → Boolean)

instance eqVariantNil ∷ VariantEqs R.Nil where
  variantEqs _ = L.Nil

instance eqVariantCons ∷ (VariantEqs rs, Eq a) ⇒ VariantEqs (R.Cons sym a rs) where
  variantEqs _ =
    L.Cons (coerceEq eq) (variantEqs (LProxy ∷ LProxy rs))
    where
    coerceEq ∷ (a → a → Boolean) → VariantCase → VariantCase → Boolean
    coerceEq = unsafeCoerce

instance eqVariant ∷ (R.RowToList r rl, VariantTags rl, VariantEqs rl) ⇒ Eq (Variant r) where
  eq v1 v2 =
    let
      c1 = unsafeCoerce v1 ∷ Tuple String VariantCase
      c2 = unsafeCoerce v2 ∷ Tuple String VariantCase
      tags = variantTags (LProxy ∷ LProxy rl)
      eqs = variantEqs (LProxy ∷ LProxy rl)
    in
      lookupEq tags eqs c1 c2

class VariantOrds (rl ∷ R.RowList) where
  variantOrds ∷ LProxy rl → L.List (VariantCase → VariantCase → Ordering)

instance ordVariantNil ∷ VariantOrds R.Nil where
  variantOrds _ = L.Nil

instance ordVariantCons ∷ (VariantOrds rs, Ord a) ⇒ VariantOrds (R.Cons sym a rs) where
  variantOrds _ =
    L.Cons (coerceOrd compare) (variantOrds (LProxy ∷ LProxy rs))
    where
    coerceOrd ∷ (a → a → Ordering) → VariantCase → VariantCase → Ordering
    coerceOrd = unsafeCoerce

instance ordVariant ∷ (R.RowToList r rl, VariantTags rl, VariantEqs rl, VariantOrds rl) ⇒ Ord (Variant r) where
  compare v1 v2 =
    let
      c1 = unsafeCoerce v1 ∷ Tuple String VariantCase
      c2 = unsafeCoerce v2 ∷ Tuple String VariantCase
      tags = variantTags (LProxy ∷ LProxy rl)
      ords = variantOrds (LProxy ∷ LProxy rl)
    in
      lookupOrd tags ords c1 c2<|MERGE_RESOLUTION|>--- conflicted
+++ resolved
@@ -6,35 +6,23 @@
   , on
   , case_
   , default
-<<<<<<< HEAD
   , class VariantRecordElim
   , class VariantMatch
-=======
   , class VariantEqs, variantEqs
   , class VariantOrds, variantOrds
->>>>>>> 71468d36
   , module Exports
   ) where
 
 import Prelude
-<<<<<<< HEAD
+import Data.List as L
 import Data.Maybe (Maybe(..), fromJust)
 import Data.Symbol (SProxy, class IsSymbol, reflectSymbol)
 import Data.Symbol (SProxy(..)) as Exports
 import Data.Tuple (Tuple(..))
+import Data.Variant.Internal (LProxy(..), class VariantTags, variantTags, VariantCase, lookupEq, lookupOrd)
 import Partial.Unsafe (unsafeCrashWith, unsafePartial)
-=======
-import Data.List as L
-import Data.Maybe (Maybe(..))
-import Data.Symbol (SProxy, class IsSymbol, reflectSymbol)
-import Data.Symbol (SProxy(..)) as Exports
-import Data.Tuple (Tuple(..))
-import Data.Variant.Internal (LProxy(..), class VariantTags, variantTags, VariantCase, lookupEq, lookupOrd)
-import Partial.Unsafe (unsafeCrashWith)
 import Type.Row as R
->>>>>>> 71468d36
 import Unsafe.Coerce (unsafeCoerce)
-import Type.Row as R
 import Type.Row (class RowToList, class ListToRow)
 import Data.StrMap as SM
 
