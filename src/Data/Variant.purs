--- conflicted
+++ resolved
@@ -4,11 +4,13 @@
   , prj
   , on
   , onMatch
+  , over
   , case_
   , match
   , default
   , overMatch
   , expandOverMatch
+  , trav
   , travMatch
   , expandTravMatch
   , expand
@@ -31,16 +33,9 @@
 import Data.Enum (class Enum, pred, succ, class BoundedEnum, Cardinality(..), fromEnum, toEnum, cardinality)
 import Data.List as L
 import Data.Maybe (Maybe)
-<<<<<<< HEAD
-import Data.Symbol (SProxy(..)) as Exports
-import Data.Symbol (SProxy(..), class IsSymbol, reflectSymbol)
-import Data.Variant.Internal (class Contractable, class VariantMapCases, class VariantMatchCases, class VariantTags, class VariantTravCases, BoundedDict, BoundedEnumDict, RLProxy(..), RProxy(..), VariantCase, VariantRep(..), contractWith, lookup, lookupCardinality, lookupEq, lookupFirst, lookupFromEnum, lookupLast, lookupOrd, lookupPred, lookupSucc, lookupToEnum, unsafeGet, unsafeHas, variantTags)
-import Data.Variant.Internal (class Contractable, class VariantMatchCases, class VariantMapCases) as Exports
-=======
 import Data.Symbol (class IsSymbol, reflectSymbol)
-import Data.Variant.Internal (class Contractable, class VariantMatchCases) as Exports
-import Data.Variant.Internal (class Contractable, class VariantMatchCases, class VariantTags, BoundedDict, BoundedEnumDict, VariantCase, VariantRep(..), contractWith, lookup, lookupCardinality, lookupEq, lookupFirst, lookupFromEnum, lookupLast, lookupOrd, lookupPred, lookupSucc, lookupToEnum, unsafeGet, unsafeHas, variantTags)
->>>>>>> 2a2e02e6
+import Data.Variant.Internal (class Contractable, class VariantMapCases, class VariantMatchCases) as Exports
+import Data.Variant.Internal (class Contractable, class VariantMapCases, class VariantMatchCases, class VariantTags, class VariantTravCases, BoundedDict, BoundedEnumDict, VariantCase, VariantRep(..), contractWith, lookup, lookupCardinality, lookupEq, lookupFirst, lookupFromEnum, lookupLast, lookupOrd, lookupPred, lookupSucc, lookupToEnum, unsafeGet, unsafeHas, variantTags)
 import Partial.Unsafe (unsafeCrashWith)
 import Prim.Row as R
 import Prim.RowList as RL
@@ -68,15 +63,9 @@
 
 -- | Attempt to read a variant at a given label.
 -- | ```purescript
-<<<<<<< HEAD
--- | case prj (SProxy :: SProxy "foo") intAtFoo of
--- |   Just i  → i + 1
--- |   Nothing → 0
-=======
 -- | case prj (Proxy :: Proxy "foo") intAtFoo of
 -- |   Just i  -> i + 1
 -- |   Nothing -> 0
->>>>>>> 2a2e02e6
 -- | ```
 prj
   ∷ ∀ proxy sym a r1 r2 f
@@ -154,7 +143,7 @@
   . IsSymbol sym
   ⇒ R.Cons sym a r1 r2
   ⇒ R.Cons sym b r4 r3
-  ⇒ SProxy sym
+  ⇒ Proxy sym
   → (a → b)
   → (Variant r1 → Variant r3)
   → Variant r2
@@ -212,7 +201,7 @@
   ⇒ R.Cons sym a r1 r2
   ⇒ R.Cons sym b r4 r3
   ⇒ Functor m
-  ⇒ SProxy sym
+  ⇒ Proxy sym
   → (a → m b)
   → (Variant r1 → m (Variant r3))
   → Variant r2
@@ -268,15 +257,9 @@
 -- | ```purescript
 -- | caseFn :: Variant (foo :: Int, bar :: String, baz :: Boolean) → String
 -- | caseFn = case_
-<<<<<<< HEAD
--- |  # on (SProxy :: SProxy "foo") (\foo → "Foo: " <> show foo)
--- |  # on (SProxy :: SProxy "bar") (\bar → "Bar: " <> bar)
--- |  # on (SProxy :: SProxy "baz") (\baz → "Baz: " <> show baz)
-=======
 -- |  # on (Proxy :: Proxy "foo") (\foo -> "Foo: " <> show foo)
 -- |  # on (Proxy :: Proxy "bar") (\bar -> "Bar: " <> bar)
 -- |  # on (Proxy :: Proxy "baz") (\baz -> "Baz: " <> show baz)
->>>>>>> 2a2e02e6
 -- | ```
 case_ ∷ ∀ a. Variant () → a
 case_ r = unsafeCrashWith case unsafeCoerce r of
@@ -305,13 +288,8 @@
 -- | ```purescript
 -- | caseFn :: forall r. Variant (foo :: Int, bar :: String | r) → String
 -- | caseFn = default "No match"
-<<<<<<< HEAD
--- |  # on (SProxy :: SProxy "foo") (\foo → "Foo: " <> show foo)
--- |  # on (SProxy :: SProxy "bar") (\bar → "Bar: " <> bar)
-=======
 -- |  # on (Proxy :: Proxy "foo") (\foo -> "Foo: " <> show foo)
 -- |  # on (Proxy :: Proxy "bar") (\bar -> "Bar: " <> bar)
->>>>>>> 2a2e02e6
 -- | ```
 default ∷ ∀ a r. a → Variant r → a
 default a _ = a
@@ -384,7 +362,7 @@
 revariant ∷ ∀ r. Unvariant r → Variant r
 revariant (Unvariant f) = f inj
 
-class VariantEqs :: RL.RowList Type -> Constraint
+class VariantEqs :: RL.RowList Type → Constraint
 class VariantEqs rl where
   variantEqs ∷ forall proxy. proxy rl → L.List (VariantCase → VariantCase → Boolean)
 
@@ -408,7 +386,7 @@
     in
       lookupEq tags eqs c1 c2
 
-class VariantBounded :: RL.RowList Type -> Constraint
+class VariantBounded :: RL.RowList Type → Constraint
 class VariantBounded rl where
   variantBounded ∷ forall proxy. proxy rl → L.List (BoundedDict VariantCase)
 
@@ -444,7 +422,7 @@
     in
       coerce $ VariantRep $ lookupFirst "bottom" _.bottom tags dicts
 
-class VariantBoundedEnums :: RL.RowList Type -> Constraint
+class VariantBoundedEnums :: RL.RowList Type → Constraint
 class VariantBounded rl ⇐ VariantBoundedEnums rl where
   variantBoundedEnums ∷ forall proxy. proxy rl → L.List (BoundedEnumDict VariantCase)
 
@@ -463,9 +441,6 @@
       , cardinality: coerceCardinality cardinality
       }
 
-    coerceA ∷ a → VariantCase
-    coerceA = unsafeCoerce
-
     coerceAToMbA ∷ (a → Maybe a) → VariantCase → Maybe VariantCase
     coerceAToMbA = unsafeCoerce
 
@@ -519,7 +494,7 @@
     in
       coerceV $ lookupToEnum n tags dicts
 
-class VariantOrds :: RL.RowList Type -> Constraint
+class VariantOrds :: RL.RowList Type → Constraint
 class VariantOrds rl where
   variantOrds ∷ forall proxy. proxy rl → L.List (VariantCase → VariantCase → Ordering)
 
@@ -543,7 +518,7 @@
     in
       lookupOrd tags ords c1 c2
 
-class VariantShows :: RL.RowList Type -> Constraint
+class VariantShows :: RL.RowList Type → Constraint
 class VariantShows rl where
   variantShows ∷ forall proxy. proxy rl → L.List (VariantCase → String)
 
